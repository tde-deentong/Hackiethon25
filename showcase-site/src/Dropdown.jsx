import React, { useState, useEffect } from 'react';
import './Dropdown.css';
import DraggableWrapper from './DraggableWrapper';

<<<<<<< HEAD
import CounterWidget from './test-widget';
import StockTracker from './stock-widget';
import WeatherWidget from './weather-widget';
import NotepadWidget from './notepad-Component';
=======
import CounterWidget from './widgets/test-widget';
import StockTracker from './widgets/stock-widget';
import WeatherWidget from './widgets/weather-widget';
>>>>>>> 0d095af1


const Dropdown = () => {
  const [isHovered, setIsHovered] = useState(false);

  // This effect will listen for drag events and close the dropdown when dragging starts
  useEffect(() => {
    const handleDragEnter = () => {
      setIsHovered(false); // Close the dropdown when drag enters anywhere
    };

    const handleDragLeave = () => {
      // Doesnt do anything
    };

    const handleDragEnd = () => {
      setIsHovered(false); // Close the dropdown after the drag ends
    };

    // Add event listeners for drag events
    document.addEventListener('dragenter', handleDragEnter);
    document.addEventListener('dragleave', handleDragLeave);
    document.addEventListener('dragend', handleDragEnd);

    // Clean up the event listeners when the component unmounts
    return () => {
      document.removeEventListener('dragenter', handleDragEnter);
      document.removeEventListener('dragleave', handleDragLeave);
      document.removeEventListener('dragend', handleDragEnd);
    };
  }, []);

  return (
    <div 
      className="dropdown-container"
      onMouseEnter={() => setIsHovered(true)} 
      onMouseLeave={() => setIsHovered(false)}
    >
      <div className={`dropdown ${isHovered ? 'show' : ''}`}>
      
        <div className="dropdown-content">
            {/* TODO : Find a way to dynamically add widgets to this using same format */}
            <DraggableWrapper type="ITEM">
                <CounterWidget /> 
            </DraggableWrapper>

            <DraggableWrapper type="ITEM">
                <StockTracker /> 
            </DraggableWrapper>

            <DraggableWrapper type="ITEM">
                <WeatherWidget /> 
            </DraggableWrapper>

            <DraggableWrapper type="ITEM">
                <NotepadWidget />
            </DraggableWrapper>
            
        </div>
      </div>
    </div>
  );
};

export default Dropdown;<|MERGE_RESOLUTION|>--- conflicted
+++ resolved
@@ -2,16 +2,9 @@
 import './Dropdown.css';
 import DraggableWrapper from './DraggableWrapper';
 
-<<<<<<< HEAD
-import CounterWidget from './test-widget';
-import StockTracker from './stock-widget';
-import WeatherWidget from './weather-widget';
-import NotepadWidget from './notepad-Component';
-=======
 import CounterWidget from './widgets/test-widget';
 import StockTracker from './widgets/stock-widget';
 import WeatherWidget from './widgets/weather-widget';
->>>>>>> 0d095af1
 
 
 const Dropdown = () => {
@@ -67,9 +60,20 @@
             </DraggableWrapper>
 
             <DraggableWrapper type="ITEM">
-                <NotepadWidget />
+                <StockTracker /> 
             </DraggableWrapper>
-            
+
+            <DraggableWrapper type="ITEM">
+                <StockTracker /> 
+            </DraggableWrapper>
+
+            <DraggableWrapper type="ITEM">
+                <WeatherWidget /> 
+            </DraggableWrapper>
+
+            <DraggableWrapper type="ITEM">
+                <WeatherWidget /> 
+            </DraggableWrapper>
         </div>
       </div>
     </div>
